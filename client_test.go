--- conflicted
+++ resolved
@@ -632,7 +632,6 @@
 	}
 }
 
-<<<<<<< HEAD
 func TestClient_Close(t *testing.T) {
 	client := NewJsonClient("ws://localhost:8000/connection/websocket?cf_protocol_version=v2", Config{})
 	if err := client.Connect(newCtx(t)); err != nil {
@@ -643,11 +642,36 @@
 	if err != nil {
 		t.Fatalf("error on close: %v", err)
 	}
-	state := client.State()
+	state, err := client.State(newCtx(t))
+	if err != nil {
+		t.Fatalf("unexpected error: %v", err)
+	}
 	if state != StateClosed {
 		t.Fatalf("expected state to be closed, got %v", state)
 	}
-=======
+}
+
+func TestClient_Close_respects_context(t *testing.T) {
+	client := &Client{
+		mu: mutex.New(),
+	}
+	client.mu.Lock() // simulate deadlock
+	defer client.mu.Unlock()
+	ctx, cancel := context.WithCancel(newCtx(t))
+	defer cancel()
+	var wg sync.WaitGroup
+	wg.Add(1)
+	go func() {
+		defer wg.Done()
+		cancel()
+	}()
+	err := client.Close(ctx)
+	if !errors.Is(err, context.Canceled) {
+		t.Fatalf("expected context.Canceled error, got %v", err)
+	}
+	wg.Wait()
+}
+
 func TestClient_State(t *testing.T) {
 	client := &Client{
 		mu: mutex.New(),
@@ -681,5 +705,4 @@
 		t.Fatalf("expected context.Canceled error, got %v", err)
 	}
 	wg.Wait()
->>>>>>> 6dd11a30
 }